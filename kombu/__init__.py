--- conflicted
+++ resolved
@@ -1,18 +1,14 @@
 """AMQP Messaging Framework for Python"""
-<<<<<<< HEAD
 from __future__ import absolute_import
 
 VERSION = (2, 0, 0, "a1")
-=======
-VERSION = (1, 4, 1)
->>>>>>> 5e1140a6
 __version__ = ".".join(map(str, VERSION[0:3])) + "".join(VERSION[3:])
 __author__ = "Ask Solem"
 __contact__ = "ask@celeryproject.org"
 __homepage__ = "http://github.com/ask/kombu/"
 __docformat__ = "restructuredtext en"
 
-<<<<<<< HEAD
+# -eof meta-
 
 import os
 import sys
@@ -21,17 +17,6 @@
     raise Exception(
         "Python 2.4 is not supported by this version. "
         "Please use Kombu versions 1.3.x or earlier.")
-
-if not os.environ.get("KOMBU_NO_EVAL", False):
-    # Lazy loading.
-    # - See werkzeug/__init__.py for the rationale behind this.
-    from types import ModuleType
-=======
-# -eof meta-
-
-import os
-import sys
->>>>>>> 5e1140a6
 
 # Lazy loading.
 # - See werkzeug/__init__.py for the rationale behind this.
